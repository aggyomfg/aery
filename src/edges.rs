use std::marker::PhantomData;

use smallvec::SmallVec;

use bevy_derive::{Deref, DerefMut};
use bevy_ecs::{
    component::{Component, ComponentHooks, ComponentId, StorageType},
    entity::{Entity, EntityMapper, MapEntities},
    event::Event,
    query::{AnyOf, Changed, Or, QueryData, QueryFilter, With, Without},
    reflect::{ReflectComponent, ReflectMapEntities},
    system::EntityCommands,
    world::{Command, DeferredWorld, EntityWorldMut, World},
};
use bevy_hierarchy::{Children, Parent};
use bevy_log::warn;
use bevy_reflect::{utility::GenericTypePathCell, Reflect, TypePath};

use crate::relation::{CleanupPolicy, Relation, ZstOrPanic};

// Small Stable Unique Vec
#[derive(Reflect)]
pub(crate) struct SSUVec<T: PartialEq> {
    pub vec: SmallVec<[T; 1]>,
}

impl<T: PartialEq> Default for SSUVec<T> {
    fn default() -> Self {
        Self {
            vec: SmallVec::default(),
        }
    }
}

impl<T: PartialEq> SSUVec<T> {
    pub(crate) fn add(&mut self, val: T) {
        if self.vec.iter().all(|item| *item != val) {
            self.vec.push(val)
        }
    }

    pub(crate) fn remove(&mut self, val: T) -> bool {
        if let Some(n) = self
            .vec
            .iter()
            .enumerate()
            .find_map(|(n, item)| (*item == val).then_some(n))
        {
            self.vec.remove(n);
            true
        } else {
            false
        }
    }
}

// For cleanup types:
// - Orphan
// - Counted
pub(crate) fn unset_edges<R: Relation>(mut world: DeferredWorld, id: Entity, _: ComponentId) {
    let hosts = world
        .get_mut::<Hosts<R>>(id)
        .map(|mut hosts| std::mem::take(&mut hosts.vec.vec))
        .unwrap_or_default();

    let targets = world
        .get_mut::<Targets<R>>(id)
        .map(|mut targets| std::mem::take(&mut targets.vec.vec))
        .unwrap_or_default();

    let mut cmds = world.commands();

    for host in hosts.iter().copied() {
        cmds.queue(UnsetAsymmetric::<R>::buffered(host, id));
    }

    for target in targets.iter().copied() {
        cmds.queue(UnsetAsymmetric::<R>::buffered(id, target));
    }
}

// For cleanup types:
// - Recrusive
// - Total
pub(crate) fn clean_recursive<R: Relation>(mut world: DeferredWorld, id: Entity, _: ComponentId) {
    let hosts = world
        .get_mut::<Hosts<R>>(id)
        .map(|mut edges| std::mem::take(&mut edges.vec.vec))
        .unwrap_or_default();

    let targets = world
        .get_mut::<Targets<R>>(id)
        .map(|mut edges| std::mem::take(&mut edges.vec.vec))
        .unwrap_or_default();

    let mut cmds = world.commands();

    for host in hosts.iter().copied() {
        cmds.queue(move |world: &mut World| {
            world.despawn(host);
        });
    }

    for target in targets.iter().copied() {
        cmds.queue(UnsetAsymmetric::<R>::buffered(id, target));
    }
}

#[derive(Deref, DerefMut, Reflect)]
#[reflect(Component, MapEntities, type_path = false, where R: Relation)]
pub(crate) struct Hosts<R: Relation> {
    #[deref]
    pub(crate) vec: SSUVec<Entity>,
    #[reflect(ignore)]
    _phantom: PhantomData<R>,
}

impl<R: Relation> MapEntities for Hosts<R> {
    fn map_entities<M: EntityMapper>(&mut self, entity_mapper: &mut M) {
        for entity in self.vec.vec.iter_mut() {
            *entity = entity_mapper.map_entity(*entity);
        }
    }
}

impl<R: Relation> TypePath for Hosts<R> {
    fn type_path() -> &'static str {
        static CELL: GenericTypePathCell = GenericTypePathCell::new();
        CELL.get_or_insert::<Self, _>(|| {
            format!("aery::edges::Hosts<{}>", std::any::type_name::<R>())
        })
    }

    fn short_type_path() -> &'static str {
        static CELL: GenericTypePathCell = GenericTypePathCell::new();
        CELL.get_or_insert::<Self, _>(|| format!("Hosts<{}>", std::any::type_name::<R>()))
    }

    fn type_ident() -> Option<&'static str> {
        Some(std::any::type_name::<R>())
    }

    fn crate_name() -> Option<&'static str> {
        Some("aery")
    }
}

impl<R: Relation> Default for Hosts<R> {
    fn default() -> Self {
        Self {
            vec: SSUVec::default(),
            _phantom: PhantomData,
        }
    }
}

impl<R: Relation> Component for Hosts<R> {
    const STORAGE_TYPE: StorageType = StorageType::Table;
    fn register_component_hooks(hooks: &mut ComponentHooks) {
        hooks.on_remove(match R::CLEANUP_POLICY {
            CleanupPolicy::Orphan | CleanupPolicy::Counted => unset_edges::<R>,
            CleanupPolicy::Recursive | CleanupPolicy::Total => clean_recursive::<R>,
        });
    }
}

#[derive(Deref, DerefMut, Reflect)]
#[reflect(Component, MapEntities, type_path = false, where R: Relation)]
pub(crate) struct Targets<R: Relation> {
    #[deref]
    pub(crate) vec: SSUVec<Entity>,
    #[reflect(ignore)]
    _phantom: PhantomData<R>,
}

impl<R: Relation> MapEntities for Targets<R> {
    fn map_entities<M: EntityMapper>(&mut self, entity_mapper: &mut M) {
        for entity in self.vec.vec.iter_mut() {
            *entity = entity_mapper.map_entity(*entity);
        }
    }
}

impl<R: Relation> TypePath for Targets<R> {
    fn type_path() -> &'static str {
        static CELL: GenericTypePathCell = GenericTypePathCell::new();
        CELL.get_or_insert::<Self, _>(|| {
            format!("aery::edges::Targets<{}>", std::any::type_name::<R>())
        })
    }

    fn short_type_path() -> &'static str {
        static CELL: GenericTypePathCell = GenericTypePathCell::new();
        CELL.get_or_insert::<Self, _>(|| format!("Targets<{}>", std::any::type_name::<R>()))
    }

    fn type_ident() -> Option<&'static str> {
        Some(std::any::type_name::<R>())
    }

    fn crate_name() -> Option<&'static str> {
        Some("aery")
    }
}

impl<R: Relation> Default for Targets<R> {
    fn default() -> Self {
        Self {
            vec: SSUVec::default(),
            _phantom: PhantomData,
        }
    }
}

impl<R: Relation> Component for Targets<R> {
    const STORAGE_TYPE: StorageType = StorageType::Table;
    fn register_component_hooks(hooks: &mut ComponentHooks) {
        hooks.on_remove(match R::CLEANUP_POLICY {
            CleanupPolicy::Orphan | CleanupPolicy::Counted => unset_edges::<R>,
            CleanupPolicy::Recursive | CleanupPolicy::Total => clean_recursive::<R>,
        });
    }
}

#[allow(missing_docs)]
pub type EdgeIter<'a> = std::iter::Copied<std::slice::Iter<'a, Entity>>;

/// Edges world query for hierarchy compatibility
#[derive(QueryData)]
pub struct HierarchyEdges(pub(crate) AnyOf<(&'static Children, &'static Parent)>);

/// World query to get the edge info of a Relation.
#[derive(QueryData)]
pub struct Edges<R: Relation>(pub(crate) AnyOf<(&'static Hosts<R>, &'static Targets<R>)>);

/// Get information from a single edge bucket.
pub trait EdgeInfo {
    /// Get all hosts.
    fn hosts(&self) -> &[Entity];
    /// Get all targets.
    fn targets(&self) -> &[Entity];
}

impl EdgeInfo for HierarchyEdgesItem<'_> {
    fn hosts(&self) -> &[Entity] {
        match self {
            Self((Some(hosts), _)) => hosts,
            _ => &[],
        }
    }

    fn targets(&self) -> &[Entity] {
        match self {
            Self((_, Some(target))) => target.as_slice(),
            _ => &[],
        }
    }
}

impl<R: Relation> EdgeInfo for EdgesItem<'_, R> {
    fn hosts(&self) -> &[Entity] {
        match self {
            Self((Some(hosts), _)) => &hosts.vec.vec,
            _ => &[],
        }
    }

    fn targets(&self) -> &[Entity] {
        match self {
            Self((_, Some(targets))) => &targets.vec.vec,
            _ => &[],
        }
    }
}

// Usually bad but needed for operation API glue
impl<E: EdgeInfo> EdgeInfo for Option<E> {
    fn hosts(&self) -> &[Entity] {
        match self {
            Some(edges) => edges.hosts(),
            None => &[],
        }
    }

    fn targets(&self) -> &[Entity] {
        match self {
            Some(edges) => edges.targets(),
            None => &[],
        }
    }
}

/// Filter to find roots of a relationship graph.
/// An entity is a root of `R` if:
/// - It is targeted by atleast one other entity via `R`.
/// - It does not target any other entity via `R`.
#[derive(QueryFilter)]
pub struct Root<R: Relation>((With<Hosts<R>>, Without<Targets<R>>));

/// Filter to find branches of a relationship graph.
/// A branch of `R` has **both** hosts and targets.
#[derive(QueryFilter)]
pub struct Branch<R: Relation>((With<Hosts<R>>, With<Targets<R>>));

/// Filter to find leaves of a relationship graph.
/// An entity is a leaf of `R` if:
/// - It targets atleast 1 other entity via `R`.
/// - It is not targeted by any other entity via `R`.
#[derive(QueryFilter)]
pub struct Leaf<R: Relation>((Without<Hosts<R>>, With<Targets<R>>));

/// Filter to find participants of a relationship.
/// A participant of `R` has **either** hosts or targets.
#[derive(QueryFilter)]
pub struct Participates<R: Relation>(Or<(With<Hosts<R>>, With<Targets<R>>)>);

/// Filter to find entities that do not participante in a relationship.
/// Ie. have no edges comming in or out.
#[derive(QueryFilter)]
pub struct Abstains<R: Relation>((Without<Hosts<R>>, Without<Targets<R>>));

/// Filter to check entities that recently had a relation changed.
#[derive(QueryFilter)]
pub struct EdgeChanged<R: Relation>(Or<(Changed<Hosts<R>>, Changed<Targets<R>>)>);

/// Event triggered whenever an entity gets a new relation
#[derive(Event, Clone, Copy, Debug)]
pub struct SetEvent<R: Relation> {
    /// The target entity of the event. The triggers entity is the host.
    pub target: Entity,
    _phantom: PhantomData<R>,
}

/// Event triggered whenever an entity loses a relation
#[derive(Event, Clone, Copy, Debug)]
pub struct UnsetEvent<R: Relation> {
    /// The target entity of the event. The triggers entity is the host.
    pub target: Entity,
    _phantom: PhantomData<R>,
}

/// Command to set a relationship target for an entity. If either of the participants do not exist
/// or the host tries to target itself the operation will be ignored and logged.
pub struct Set<R>
where
    R: Relation,
{
    host: Entity,
    target: Entity,
    symmetric_action: bool,
    _phantom: PhantomData<R>,
}

impl<R: Relation> Set<R> {
    #[allow(missing_docs)]
    pub fn new(host: Entity, target: Entity) -> Self {
        Self {
            host,
            target,
            symmetric_action: false,
            _phantom: PhantomData,
        }
    }
}

impl<R> Command for Set<R>
where
    R: Relation,
{
    fn apply(self, world: &mut World) {
        let _ = R::ZST_OR_PANIC;

        if self.host == self.target {
            warn!(
                "{host:?} Tried to target to itself with {rel}. \
                Self referential relations are not allowed. \
                Ignoring.",
                host = self.host,
                rel = std::any::type_name::<R>(),
            );
            return;
        }

        if world.get_entity(self.target).is_err() {
            warn!(
                "{host:?} tried to target {target:?} with {rel}. \
                {target:?} does not exist. \
                Ignoring.",
                host = self.host,
                target = self.target,
                rel = std::any::type_name::<R>(),
            );
            return;
        }

        if world.get_entity(self.host).is_err() {
            warn!(
                "{host:?} tried to target {target:?} with {rel}. \
                {host:?} does not exist. \
                Ignoring.",
                host = self.host,
                target = self.target,
                rel = std::any::type_name::<R>(),
            );
            return;
        }

        // add target
        let mut host_targets = world
            .entity_mut(self.host)
            .get_mut::<Targets<R>>()
            .map(|mut targets| std::mem::take(&mut *targets))
            .unwrap_or_default();

        let old = host_targets.vec.vec.first().copied();
        host_targets.add(self.target);
        world.entity_mut(self.host).insert(host_targets);

        // add host
        let mut target_hosts = world
            .entity_mut(self.target)
            .get_mut::<Hosts<R>>()
            .map(|mut hosts| std::mem::take(&mut *hosts))
            .unwrap_or_default();

        target_hosts.vec.add(self.host);
        world.entity_mut(self.target).insert(target_hosts);

        world.trigger_targets(
            SetEvent::<R> {
                target: self.target,
                _phantom: PhantomData,
            },
            self.host,
        );

        // Symmetric set has to happen before exclusivity unset otherwise
        // an entity can get despawned when it shouldn't.
        if (R::SYMMETRIC && R::EXCLUSIVE) && !self.symmetric_action {
            Command::apply(
                Set::<R> {
                    host: self.target,
                    target: self.host,
                    symmetric_action: true,
                    _phantom: PhantomData,
                },
                world,
            );
        }

        if let Some(old) = old.filter(|old| R::EXCLUSIVE && self.target != *old) {
            Command::apply(UnsetAsymmetric::<R>::new(self.host, old), world);
        }
    }
}

/// Command to remove relationships between entities.
/// This operation is not noisy so if either participant does not exist or
/// the relation does not exist nothing happens.
pub struct Unset<R>
where
    R: Relation,
{
    host: Entity,
    target: Entity,
    _phantom: PhantomData<R>,
}

impl<R: Relation> Unset<R> {
    #[allow(missing_docs)]
    pub fn new(host: Entity, target: Entity) -> Self {
        Self {
            host,
            target,
            _phantom: PhantomData,
        }
    }
}

impl<R: Relation> Command for Unset<R> {
    fn apply(self, world: &mut World) {
        Command::apply(UnsetAsymmetric::<R>::new(self.host, self.target), world);

        if R::SYMMETRIC {
            Command::apply(UnsetAsymmetric::<R>::new(self.target, self.host), world);
        }
    }
}

struct UnsetAsymmetric<R: Relation> {
    host: Entity,
    target: Entity,
    buffered: bool,
    _phantom: PhantomData<R>,
}

impl<R: Relation> UnsetAsymmetric<R> {
    pub fn new(host: Entity, target: Entity) -> Self {
        Self {
            host,
            target,
            buffered: false,
            _phantom: PhantomData,
        }
    }

    pub(crate) fn buffered(host: Entity, target: Entity) -> Self {
        Self {
            host,
            target,
            buffered: true,
            _phantom: PhantomData,
        }
    }
}

impl<R: Relation> Command for UnsetAsymmetric<R> {
    fn apply(self, world: &mut World) {
        let mut host_targets = world
            .get_mut::<Targets<R>>(self.host)
            .map(|mut edges| std::mem::take(&mut *edges))
            .unwrap_or_default();

        let mut target_hosts = world
            .get_mut::<Hosts<R>>(self.target)
            .map(|mut edges| std::mem::take(&mut *edges))
            .unwrap_or_default();

        // Remove edges from containers
        let target_removed_from_host = host_targets.remove(self.target);

        let host_removed_from_target = target_hosts.remove(self.host);

        let mut host_entity_exists_in_world = false;

        if !host_targets.vec.vec.is_empty() {
            world.entity_mut(self.host).insert(host_targets);
<<<<<<< HEAD
            host_entity_exists_in_world = true;
        } else if let Some(mut host) = world.get_entity_mut(self.host) {
            host_entity_exists_in_world = true;
=======
            host_exists = true;
        } else if let Ok(mut host) = world.get_entity_mut(self.host) {
            host_exists = true;
>>>>>>> d1376bb8
            host.remove::<Targets<R>>();
        }

        let mut target_entity_exists_in_world = false;

        if !target_hosts.vec.vec.is_empty() {
            world.entity_mut(self.target).insert(target_hosts);
            target_entity_exists_in_world = true;
        } else if matches!(
            R::CLEANUP_POLICY,
            CleanupPolicy::Counted | CleanupPolicy::Total
        ) {
            if self.buffered {
                world.commands().queue(move |world: &mut World| {
                    world.despawn(self.target);
                });
            } else {
                world.despawn(self.target);
            }
<<<<<<< HEAD
        } else if let Some(mut target) = world.get_entity_mut(self.target) {
            target_entity_exists_in_world = true;
=======
        } else if let Ok(mut target) = world.get_entity_mut(self.target) {
            target_exists = true;
>>>>>>> d1376bb8
            target.remove::<Hosts<R>>();
        }

        if target_removed_from_host && host_entity_exists_in_world {
            world.trigger_targets(
                UnsetEvent::<R> {
                    target: self.target,
                    _phantom: PhantomData,
                },
                self.host,
            );
        }
        if host_removed_from_target && target_entity_exists_in_world {
            world.trigger_targets(
                UnsetEvent::<R> {
                    target: self.host,
                    _phantom: PhantomData,
                },
                self.target,
            );
        }
    }
}

/// Command for entities to untarget all of their relations of a given type.
pub struct UnsetAll<R>
where
    R: Relation,
{
    entity: Entity,
    _phantom: PhantomData<R>,
}

impl<R: Relation> UnsetAll<R> {
    #[allow(missing_docs)]
    pub fn new(entity: Entity) -> Self {
        Self {
            entity,
            _phantom: PhantomData,
        }
    }
}

impl<R: Relation> Command for UnsetAll<R> {
    #[allow(clippy::let_unit_value)]
    fn apply(self, world: &mut World) {
        while let Some(target) = world
            .get::<Targets<R>>(self.entity)
            .and_then(|targets| targets.vec.vec.last())
            .copied()
        {
            let _ = R::ZST_OR_PANIC;

            Command::apply(
                Unset::<R> {
                    target,
                    host: self.entity,
                    _phantom: PhantomData,
                },
                world,
            );
        }
    }
}

/// Command for entities to remove themselves as the target of all relations of a given type.
pub struct Withdraw<R>
where
    R: Relation,
{
    entity: Entity,
    _phantom: PhantomData<R>,
}

impl<R: Relation> Withdraw<R> {
    #[allow(missing_docs)]
    pub fn new(entity: Entity) -> Self {
        Self {
            entity,
            _phantom: PhantomData,
        }
    }
}

impl<R: Relation> Command for Withdraw<R> {
    #[allow(clippy::let_unit_value)]
    fn apply(self, world: &mut World) {
        while let Some(host) = world
            .get::<Hosts<R>>(self.entity)
            .and_then(|hosts| hosts.vec.vec.last())
            .copied()
        {
            let _ = R::ZST_OR_PANIC;

            Command::apply(
                Unset::<R> {
                    host,
                    target: self.entity,
                    _phantom: PhantomData,
                },
                world,
            );
        }
    }
}

/// An extension API to sugar using relation commands.
pub trait RelationCommands {
    /// [`Set`] a relationship target.
    fn set<R: Relation>(&mut self, target: Entity) -> &mut Self;
    /// [`Unset`] a relationship target.
    fn unset<R: Relation>(&mut self, target: Entity) -> &mut Self;
    /// [`UnsetAll`] relationship targets.
    fn unset_all<R: Relation>(&mut self) -> &mut Self;
    /// [`Withdraw`] from a relationship.
    fn withdraw<R: Relation>(&mut self) -> &mut Self;
}

impl RelationCommands for EntityWorldMut<'_> {
    fn set<R: Relation>(&mut self, target: Entity) -> &mut Self {
        let _ = R::ZST_OR_PANIC;

        let id = self.id();
        self.world_scope(|world| {
            Command::apply(Set::<R>::new(id, target), world);
        });

        self.update_location();
        self
    }

    fn unset<R: Relation>(&mut self, target: Entity) -> &mut Self {
        let _ = R::ZST_OR_PANIC;

        let id = self.id();
        self.world_scope(|world| {
            Command::apply(
                Unset::<R> {
                    host: id,
                    target,
                    _phantom: PhantomData,
                },
                world,
            );
        });

        self.update_location();
        self
    }

    fn unset_all<R: Relation>(&mut self) -> &mut Self {
        let _ = R::ZST_OR_PANIC;

        let id = self.id();
        self.world_scope(|world| {
            Command::apply(
                UnsetAll::<R> {
                    entity: id,
                    _phantom: PhantomData,
                },
                world,
            );
        });

        self.update_location();
        self
    }

    fn withdraw<R: Relation>(&mut self) -> &mut Self {
        let _ = R::ZST_OR_PANIC;

        let id = self.id();
        self.world_scope(|world| {
            Command::apply(
                Withdraw::<R> {
                    entity: id,
                    _phantom: PhantomData,
                },
                world,
            );
        });

        self.update_location();
        self
    }
}

impl RelationCommands for EntityCommands<'_> {
    fn set<R: Relation>(&mut self, target: Entity) -> &mut Self {
        let _ = R::ZST_OR_PANIC;

        let id = self.id();
        self.commands().queue(Set::<R>::new(id, target));
        self
    }

    fn unset<R: Relation>(&mut self, target: Entity) -> &mut Self {
        let _ = R::ZST_OR_PANIC;

        let id = self.id();
        self.commands().queue(Unset::<R> {
            host: id,
            target,
            _phantom: PhantomData,
        });
        self
    }

    fn unset_all<R: Relation>(&mut self) -> &mut Self {
        let _ = R::ZST_OR_PANIC;

        let id = self.id();
        self.commands().queue(UnsetAll::<R> {
            entity: id,
            _phantom: PhantomData,
        });
        self
    }

    fn withdraw<R: Relation>(&mut self) -> &mut Self {
        let _ = R::ZST_OR_PANIC;

        let id = self.id();
        self.commands().queue(Withdraw::<R> {
            entity: id,
            _phantom: PhantomData,
        });
        self
    }
}

#[cfg(test)]
mod tests {
    use super::Hosts;
    use super::Targets;
    use crate::prelude::*;
    use bevy::prelude::*;
    use std::array::from_fn;

    fn has_edges<R: Relation>(world: &World, entity: Entity) -> bool {
        world.get::<Hosts<R>>(entity).is_some() || world.get::<Targets<R>>(entity).is_some()
    }

    fn is_root<R: Relation>(world: &World, entity: Entity) -> bool {
        world.get::<Hosts<R>>(entity).is_some() && world.get::<Targets<R>>(entity).is_none()
    }

    fn is_participant<R: Relation>(world: &World, entity: Entity) -> bool {
        world.get::<Hosts<R>>(entity).is_some() || world.get::<Targets<R>>(entity).is_some()
    }

    fn targeting<R: Relation>(world: &World, host: Entity, target: Entity) -> bool {
        let host_is_targeting = world
            .get::<Targets<R>>(host)
            .map_or(false, |vec| vec.vec.vec.contains(&target));

        let target_is_hosted = world
            .get::<Hosts<R>>(target)
            .map_or(false, |vec| vec.vec.vec.contains(&host));

        if host_is_targeting != target_is_hosted {
            panic!("Out of sync edge info");
        }

        host_is_targeting
    }

    #[test]
    fn set_unset() {
        #[derive(Relation)]
        struct R;

        let mut world = World::new();
        let [host, target] = from_fn(|_| world.spawn_empty().id());

        world.entity_mut(host).set::<R>(target);
        assert!(targeting::<R>(&world, host, target));
        assert!(is_participant::<R>(&world, host));
        assert!(is_root::<R>(&world, target));

        world.entity_mut(host).unset::<R>(target);
        assert!(!has_edges::<R>(&world, target));
        assert!(!has_edges::<R>(&world, host));
        assert!(!is_participant::<R>(&world, host));
        assert!(!is_root::<R>(&world, target));
    }

    #[test]
    fn exclusive() {
        #[derive(Relation)]
        struct R;

        let mut world = World::new();
        let [host, t0, t1] = from_fn(|_| world.spawn_empty().id());

        // Before overwrite
        world.entity_mut(host).set::<R>(t0);

        assert!(targeting::<R>(&world, host, t0));
        assert!(is_participant::<R>(&world, host));
        assert!(is_root::<R>(&world, t0));

        // After overwrite
        world.entity_mut(host).set::<R>(t1);

        assert!(targeting::<R>(&world, host, t1));
        assert!(is_participant::<R>(&world, host));
        assert!(is_root::<R>(&world, t1));

        assert!(!has_edges::<R>(&world, t0));
        assert!(!is_root::<R>(&world, t0));
    }

    #[derive(Relation)]
    struct Orphan;

    #[derive(Relation)]
    #[aery(Counted)]
    struct Counted;

    #[derive(Relation)]
    #[aery(Recursive)]
    struct Recursive;

    #[derive(Relation)]
    #[aery(Total)]
    struct Total;

    #[derive(Debug)]
    struct TestEdges {
        orphan: Entity,
        counted: Entity,
        recursive: Entity,
        total: Entity,
    }

    #[derive(Debug)]
    struct Test {
        center: Entity,
        targets: TestEdges,
        hosts: TestEdges,
    }

    impl Test {
        fn new(world: &mut World) -> Self {
            let test = Self {
                center: world.spawn_empty().id(),
                targets: TestEdges {
                    orphan: world.spawn_empty().id(),
                    counted: world.spawn_empty().id(),
                    recursive: world.spawn_empty().id(),
                    total: world.spawn_empty().id(),
                },
                hosts: TestEdges {
                    orphan: world.spawn_empty().id(),
                    counted: world.spawn_empty().id(),
                    recursive: world.spawn_empty().id(),
                    total: world.spawn_empty().id(),
                },
            };

            world
                .entity_mut(test.hosts.orphan)
                .set::<Orphan>(test.center);
            world
                .entity_mut(test.center)
                .set::<Orphan>(test.targets.orphan);

            world
                .entity_mut(test.hosts.counted)
                .set::<Counted>(test.center);
            world
                .entity_mut(test.center)
                .set::<Counted>(test.targets.counted);

            world
                .entity_mut(test.hosts.recursive)
                .set::<Recursive>(test.center);
            world
                .entity_mut(test.center)
                .set::<Recursive>(test.targets.recursive);

            world.entity_mut(test.hosts.total).set::<Total>(test.center);
            world
                .entity_mut(test.center)
                .set::<Total>(test.targets.total);

            test
        }

        fn assert_unchanged(&self, world: &World) {
            assert!(targeting::<Orphan>(world, self.hosts.orphan, self.center));
            assert!(targeting::<Orphan>(world, self.center, self.targets.orphan));
            assert!(is_participant::<Orphan>(world, self.hosts.orphan,));
            assert!(is_root::<Orphan>(world, self.targets.orphan));

            assert!(targeting::<Counted>(world, self.hosts.counted, self.center));
            assert!(targeting::<Counted>(
                world,
                self.center,
                self.targets.counted
            ));
            assert!(is_participant::<Counted>(world, self.hosts.counted,));
            assert!(is_root::<Counted>(world, self.targets.counted));

            assert!(targeting::<Recursive>(
                world,
                self.hosts.recursive,
                self.center
            ));
            assert!(targeting::<Recursive>(
                world,
                self.center,
                self.targets.recursive
            ));
            assert!(is_participant::<Recursive>(world, self.hosts.recursive,));
            assert!(is_root::<Recursive>(world, self.targets.recursive));

            assert!(targeting::<Total>(world, self.hosts.total, self.center));
            assert!(targeting::<Total>(world, self.center, self.targets.total));
            assert!(is_participant::<Total>(world, self.hosts.total));
            assert!(is_root::<Total>(world, self.targets.total));

            assert!(is_participant::<Orphan>(world, self.center));
            assert!(is_participant::<Counted>(world, self.center));
            assert!(is_participant::<Recursive>(world, self.center));
            assert!(is_participant::<Total>(world, self.center));
        }

        fn assert_cleaned(&self, world: &World) {
            assert!(world.get_entity(self.center).is_err());

            assert!(
                !(has_edges::<Orphan>(world, self.hosts.orphan)
                    || has_edges::<Counted>(world, self.hosts.orphan)
                    || has_edges::<Recursive>(world, self.hosts.orphan)
                    || has_edges::<Total>(world, self.hosts.orphan))
            );
            assert!(
                !(has_edges::<Orphan>(world, self.targets.orphan)
                    || has_edges::<Counted>(world, self.targets.orphan)
                    || has_edges::<Recursive>(world, self.targets.orphan)
                    || has_edges::<Total>(world, self.targets.orphan))
            );
            assert!(!is_participant::<Orphan>(world, self.hosts.orphan));
            assert!(!is_root::<Orphan>(world, self.targets.orphan));

            assert!(world.get_entity(self.targets.counted).is_err());
            assert!(
                !(has_edges::<Orphan>(world, self.hosts.counted)
                    || has_edges::<Counted>(world, self.hosts.counted)
                    || has_edges::<Recursive>(world, self.hosts.counted)
                    || has_edges::<Total>(world, self.hosts.counted))
            );
            assert!(!is_participant::<Counted>(world, self.hosts.counted,));

            assert!(world.get_entity(self.hosts.recursive).is_err());
            assert!(
                !(has_edges::<Orphan>(world, self.targets.recursive)
                    || has_edges::<Counted>(world, self.targets.recursive)
                    || has_edges::<Recursive>(world, self.targets.recursive)
                    || has_edges::<Total>(world, self.targets.recursive))
            );
            assert!(!is_root::<Recursive>(world, self.targets.recursive));

            assert!(world.get_entity(self.hosts.total).is_err());
            assert!(world.get_entity(self.targets.total).is_err());
        }
    }

    #[test]
    fn orphan_in_despawned() {
        #[derive(Relation)]
        struct R;

        let mut world = World::new();

        let test = Test::new(&mut world);

        let mut e = world.spawn_empty();
        e.set::<R>(test.center);
        e.despawn();

        test.assert_unchanged(&world);
        assert!(!is_participant::<R>(&world, test.center));
    }

    #[test]
    fn orphan_out_despawned() {
        #[derive(Relation)]
        struct R;

        let mut world = World::new();

        let test = Test::new(&mut world);

        let e = world.spawn_empty().id();
        world.entity_mut(test.center).set::<R>(e);
        world.entity_mut(e).despawn();

        test.assert_unchanged(&world);
        assert!(!is_participant::<R>(&world, test.center));
    }

    #[test]
    fn counted_in_despawned() {
        #[derive(Relation)]
        #[aery(Counted)]
        struct R;

        let mut world = World::new();

        let test = Test::new(&mut world);

        let mut e = world.spawn_empty();
        e.set::<R>(test.center);
        e.despawn();

        test.assert_cleaned(&world);
    }

    #[test]
    fn counted_out_despawned() {
        #[derive(Relation)]
        #[aery(Counted)]
        struct R;

        let mut world = World::new();

        let test = Test::new(&mut world);

        let e = world.spawn_empty().id();
        world.entity_mut(test.center).set::<R>(e);
        world.entity_mut(e).despawn();

        test.assert_unchanged(&world);
        assert!(!is_participant::<R>(&world, test.center));
    }

    #[test]
    fn recursive_in_despawned() {
        #[derive(Relation)]
        #[aery(Recursive)]
        struct R;

        let mut world = World::new();

        let test = Test::new(&mut world);

        let mut e = world.spawn_empty();
        e.set::<R>(test.center);
        e.despawn();

        test.assert_unchanged(&world);
        assert!(!is_participant::<R>(&world, test.center));
    }

    #[test]
    fn recursive_out_despawned() {
        #[derive(Relation)]
        #[aery(Recursive)]
        struct R;

        let mut world = World::new();

        let test = Test::new(&mut world);

        let e = world.spawn_empty().id();
        world.entity_mut(test.center).set::<R>(e);
        world.entity_mut(e).despawn();

        test.assert_cleaned(&world);
    }

    #[test]
    fn total_in_despawned() {
        #[derive(Relation)]
        #[aery(Total)]
        struct R;

        let mut world = World::new();

        let test = Test::new(&mut world);

        let mut e = world.spawn_empty();
        e.set::<R>(test.center);
        e.despawn();

        test.assert_cleaned(&world);
    }

    #[test]
    fn total_out_despawned() {
        #[derive(Relation)]
        #[aery(Total)]
        struct R;

        let mut world = World::new();

        let test = Test::new(&mut world);

        let e = world.spawn_empty().id();
        world.entity_mut(test.center).set::<R>(e);
        world.entity_mut(e).despawn();

        test.assert_cleaned(&world);
    }

    #[test]
    fn orphan_in_unset() {
        #[derive(Relation)]
        struct R;

        let mut world = World::new();

        let test = Test::new(&mut world);

        world
            .spawn_empty()
            .set::<R>(test.center)
            .unset::<R>(test.center);

        test.assert_unchanged(&world);
        assert!(!is_participant::<R>(&world, test.center));
    }

    #[test]
    fn orphan_out_unset() {
        #[derive(Relation)]
        struct R;

        let mut world = World::new();

        let test = Test::new(&mut world);
        let e = world.spawn_empty().id();
        world.entity_mut(test.center).set::<R>(e).unset::<R>(e);

        test.assert_unchanged(&world);
        assert!(!is_participant::<R>(&world, test.center));
    }

    #[test]
    fn counted_in_unset() {
        #[derive(Relation)]
        #[aery(Counted)]
        struct R;

        let mut world = World::new();

        let test = Test::new(&mut world);

        world
            .spawn_empty()
            .set::<R>(test.center)
            .unset::<R>(test.center);

        test.assert_cleaned(&world);
    }

    #[test]
    fn counted_out_unset() {
        #[derive(Relation)]
        #[aery(Counted)]
        struct R;

        let mut world = World::new();

        let test = Test::new(&mut world);

        let e = world.spawn_empty().id();

        world.entity_mut(test.center).set::<R>(e).unset::<R>(e);

        test.assert_unchanged(&world);
        assert!(!is_participant::<R>(&world, test.center));
    }

    #[test]
    fn recursive_in_unset() {
        #[derive(Relation)]
        #[aery(Recursive)]
        struct R;

        let mut world = World::new();

        let test = Test::new(&mut world);

        world
            .spawn_empty()
            .set::<R>(test.center)
            .unset::<R>(test.center);

        test.assert_unchanged(&world);
        assert!(!is_participant::<R>(&world, test.center));
    }

    #[test]
    #[should_panic]
    fn recursive_out_unset() {
        #[derive(Relation)]
        #[aery(Recursive)]
        struct R;

        let mut world = World::new();

        let test = Test::new(&mut world);
        let e = world.spawn_empty().id();
        world.entity_mut(test.center).set::<R>(e).unset::<R>(e);

        test.assert_cleaned(&world);
    }

    #[test]
    fn total_in_unset() {
        #[derive(Relation)]
        #[aery(Total)]
        struct R;

        let mut world = World::new();

        let test = Test::new(&mut world);

        world
            .spawn_empty()
            .set::<R>(test.center)
            .unset::<R>(test.center);

        test.assert_cleaned(&world);
    }

    #[test]
    #[should_panic]
    fn total_out_unset() {
        #[derive(Relation)]
        #[aery(Total)]
        struct R;

        let mut world = World::new();

        let test = Test::new(&mut world);
        let e = world.spawn_empty().id();
        world.entity_mut(test.center).set::<R>(e).unset::<R>(e);

        test.assert_cleaned(&world);
    }

    #[test]
    fn observers() {
        #[derive(Component)]
        struct Counter(i32);

        #[derive(Relation)]
        struct R;

        let mut world = World::new();
        let target = world.spawn(Counter(0)).id();
        let host = world
            .spawn(Counter(0))
            .observe(
                |trigger: Trigger<SetEvent<R>>, mut counters: Query<&mut Counter>| {
                    counters.get_mut(trigger.entity()).unwrap().0 += 1;
                    counters.get_mut(trigger.event().target).unwrap().0 -= 1;
                },
            )
            .id();

        world.flush();
        world.entity_mut(host).set::<R>(target);
        world.flush();
        assert_eq!(1, world.entity_mut(host).get::<Counter>().unwrap().0);
        assert_eq!(-1, world.entity_mut(target).get::<Counter>().unwrap().0);
    }

    #[test]
    fn observers_poly_symetric() {
        #[derive(Component)]
        struct Counter(i32);

        #[derive(Relation)]
        #[aery(Poly, Symmetric)]
        struct R;

        let mut world = World::new();
        let target = world.spawn(Counter(0)).id();
        let host = world
            .spawn(Counter(0))
            .observe(
                |trigger: Trigger<SetEvent<R>>, mut counters: Query<&mut Counter>| {
                    counters.get_mut(trigger.entity()).unwrap().0 += 1;
                    counters.get_mut(trigger.event().target).unwrap().0 -= 1;
                },
            )
            .id();

        world.flush();
        world.entity_mut(host).set::<R>(target);
        world.entity_mut(target).set::<R>(host);
        world.flush();
        assert_eq!(1, world.entity_mut(host).get::<Counter>().unwrap().0);
        assert_eq!(-1, world.entity_mut(target).get::<Counter>().unwrap().0);
    }

    #[derive(Component)]
    struct EventCounter(i32);

    #[test]
    fn unset_event_asymmetric_test() {
        #[derive(Relation)]
        struct AsymmetricR;

        let mut world = World::new();

        let target = world
            .spawn(EventCounter(0))
            .observe(
                |trigger: Trigger<UnsetEvent<AsymmetricR>>,
                 mut counters: Query<&mut EventCounter>| {
                    counters.get_mut(trigger.entity()).unwrap().0 += 1;
                },
            )
            .id();

        let host = world
            .spawn(EventCounter(0))
            .observe(
                |trigger: Trigger<UnsetEvent<AsymmetricR>>,
                 mut counters: Query<&mut EventCounter>| {
                    counters.get_mut(trigger.entity()).unwrap().0 += 1;
                },
            )
            .id();

        world.flush();

        // Set the relation
        world.entity_mut(host).set::<AsymmetricR>(target);
        world.flush();

        // Counters should not have changed yet
        assert_eq!(0, world.entity(host).get::<EventCounter>().unwrap().0);
        assert_eq!(0, world.entity(target).get::<EventCounter>().unwrap().0);

        // Unset the relation
        world.entity_mut(host).unset::<AsymmetricR>(target);
        world.flush();

        // Both entities should have their counters incremented
        assert_eq!(1, world.entity(host).get::<EventCounter>().unwrap().0);
        assert_eq!(1, world.entity(target).get::<EventCounter>().unwrap().0);
    }

    #[test]
    fn unset_event_symmetric_test() {
        #[derive(Relation)]
        #[aery(Symmetric)]
        struct SymmetricR;

        let mut world = World::new();

        let entity_a = world
            .spawn(EventCounter(0))
            .observe(
                |trigger: Trigger<UnsetEvent<SymmetricR>>,
                 mut counters: Query<&mut EventCounter>| {
                    counters.get_mut(trigger.entity()).unwrap().0 += 1;
                },
            )
            .id();

        let entity_b = world
            .spawn(EventCounter(0))
            .observe(
                |trigger: Trigger<UnsetEvent<SymmetricR>>,
                 mut counters: Query<&mut EventCounter>| {
                    counters.get_mut(trigger.entity()).unwrap().0 += 1;
                },
            )
            .id();

        world.flush();

        // Set the symmetric relation
        world.entity_mut(entity_a).set::<SymmetricR>(entity_b);
        world.flush();

        // Counters should not have changed yet
        assert_eq!(0, world.entity(entity_a).get::<EventCounter>().unwrap().0);
        assert_eq!(0, world.entity(entity_b).get::<EventCounter>().unwrap().0);

        // Unset the relation
        world.entity_mut(entity_a).unset::<SymmetricR>(entity_b);
        world.flush();

        // Both entities should have their counters incremented
        assert_eq!(1, world.entity(entity_a).get::<EventCounter>().unwrap().0);
        assert_eq!(1, world.entity(entity_b).get::<EventCounter>().unwrap().0);
    }

    #[test]
    fn unset_event_poly_test() {
        #[derive(Relation)]
        #[aery(Poly)]
        struct PolyR;

        let mut world = World::new();

        // Create two entities with EventCounter and observe UnsetEvent<PolyR>
        let entity_a = world
            .spawn(EventCounter(0))
            .observe(
                |trigger: Trigger<UnsetEvent<PolyR>>, mut counters: Query<&mut EventCounter>| {
                    counters.get_mut(trigger.entity()).unwrap().0 += 1;
                },
            )
            .id();

        let entity_b = world
            .spawn(EventCounter(0))
            .observe(
                |trigger: Trigger<UnsetEvent<PolyR>>, mut counters: Query<&mut EventCounter>| {
                    counters.get_mut(trigger.entity()).unwrap().0 += 1;
                },
            )
            .id();

        world.flush();

        // Since the relation is not symmetric, set relations individually
        world.entity_mut(entity_a).set::<PolyR>(entity_b);
        world.entity_mut(entity_b).set::<PolyR>(entity_a);
        world.flush();

        // Counters should not have changed yet
        assert_eq!(0, world.entity(entity_a).get::<EventCounter>().unwrap().0);
        assert_eq!(0, world.entity(entity_b).get::<EventCounter>().unwrap().0);

        // Unset the relation from entity_a to entity_b
        world.entity_mut(entity_a).unset::<PolyR>(entity_b);
        world.flush();

        // Only entity_a's counter should be incremented
        assert_eq!(1, world.entity(entity_a).get::<EventCounter>().unwrap().0);
        assert_eq!(1, world.entity(entity_b).get::<EventCounter>().unwrap().0);

        // Unset the relation from entity_b to entity_a, this must not trigger any events
        // because the relation is already unset
        world.entity_mut(entity_b).unset::<PolyR>(entity_a);
        world.flush();

        assert_eq!(1, world.entity(entity_a).get::<EventCounter>().unwrap().0);
        assert_eq!(1, world.entity(entity_b).get::<EventCounter>().unwrap().0);
    }
}<|MERGE_RESOLUTION|>--- conflicted
+++ resolved
@@ -535,15 +535,9 @@
 
         if !host_targets.vec.vec.is_empty() {
             world.entity_mut(self.host).insert(host_targets);
-<<<<<<< HEAD
             host_entity_exists_in_world = true;
         } else if let Some(mut host) = world.get_entity_mut(self.host) {
             host_entity_exists_in_world = true;
-=======
-            host_exists = true;
-        } else if let Ok(mut host) = world.get_entity_mut(self.host) {
-            host_exists = true;
->>>>>>> d1376bb8
             host.remove::<Targets<R>>();
         }
 
@@ -563,13 +557,8 @@
             } else {
                 world.despawn(self.target);
             }
-<<<<<<< HEAD
         } else if let Some(mut target) = world.get_entity_mut(self.target) {
-            target_entity_exists_in_world = true;
-=======
-        } else if let Ok(mut target) = world.get_entity_mut(self.target) {
             target_exists = true;
->>>>>>> d1376bb8
             target.remove::<Hosts<R>>();
         }
 
